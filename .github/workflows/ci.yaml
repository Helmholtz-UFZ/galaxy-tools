--- conflicted
+++ resolved
@@ -1,236 +1,3 @@
-<<<<<<< HEAD
-name: Weekly global Tool Linting and Tests
-on:
-  schedule:
-    # Run at midnight every monday
-    - cron: '0 0 * * 1'
-  repository_dispatch:
-    types: [run-all-tool-tests-command]
-env:
-  GALAXY_FORK: galaxyproject
-  GALAXY_BRANCH: release_23.0
-  MAX_CHUNKS: 40
-jobs:
-  setup:
-    name: Setup cache and determine changed repositories
-    if: ${{ github.repository_owner == 'bernt-matthias' }}
-    runs-on: ubuntu-latest
-    outputs:
-      galaxy-head-sha: ${{ steps.get-galaxy-sha.outputs.galaxy-head-sha }}
-      fork: ${{ steps.get-fork-branch.outputs.fork }}
-      branch: ${{ steps.get-fork-branch.outputs.branch }}
-      repository-list: ${{ steps.discover.outputs.repository-list }}
-      chunk-count: ${{ steps.discover.outputs.chunk-count }}
-      chunk-list: ${{ steps.discover.outputs.chunk-list }}
-    strategy:
-      matrix:
-        python-version: ['3.7']
-    steps:
-    - name: Add reaction
-      if: ${{ github.event.client_payload.slash_command.command == 'run-all-tool-tests' }}
-      uses: peter-evans/create-or-update-comment@v2
-      with:
-        token: ${{ secrets.PAT }}
-        repository: ${{ github.event.client_payload.github.payload.repository.full_name }}
-        comment-id: ${{ github.event.client_payload.github.payload.comment.id }}
-        reaction-type: hooray
-    - name: Set galaxy fork and branch
-      id: get-fork-branch
-      run: |
-        TMP="${{ github.event.client_payload.slash_command.args.named.fork }}"
-        echo "fork=${TMP:-$GALAXY_FORK}" >> $GITHUB_OUTPUT
-        TMP="${{ github.event.client_payload.slash_command.args.named.branch }}"
-        echo "branch=${TMP:-$GALAXY_BRANCH}" >> $GITHUB_OUTPUT
-    - name: Determine latest commit in the Galaxy repo
-      id: get-galaxy-sha
-      run: echo "galaxy-head-sha=$(git ls-remote https://github.com/${{ steps.get-fork-branch.outputs.fork }}/galaxy refs/heads/${{ steps.get-fork-branch.outputs.branch }} | cut -f1)" >> $GITHUB_OUTPUT
-    - uses: actions/setup-python@v4
-      with:
-        python-version: ${{ matrix.python-version }}
-    - name: Cache .cache/pip
-      uses: actions/cache@v3
-      id: cache-pip
-      with:
-        path: ~/.cache/pip
-        key: pip_cache_py_${{ matrix.python-version }}_gxy_${{ steps.get-galaxy-sha.outputs.galaxy-head-sha }}
-    # Install the `wheel` package so that when installing other packages which
-    # are not available as wheels, pip will build a wheel for them, which can be cached.
-    - name: Install wheel
-      run: pip install wheel
-    - uses: actions/checkout@v3
-      with:
-        fetch-depth: 1
-    - name: Fake a Planemo run to update cache and determine commit range, repositories, and chunks
-      uses: galaxyproject/planemo-ci-action@v1
-      id: discover
-      with:
-        create-cache: ${{ steps.cache-pip.outputs.cache-hit != 'true' || steps.cache-planemo.outputs.cache-hit != 'true' }}
-        galaxy-fork: ${{ steps.get-fork-branch.outputs.fork }}
-        galaxy-branch: ${{ steps.get-fork-branch.outputs.branch }}
-        max-chunks: ${{ env.MAX_CHUNKS }}
-        python-version: ${{ matrix.python-version }}
-    - name: Show repository list
-      run: echo '${{ steps.discover.outputs.repository-list }}'
-    - name: Show chunks
-      run: |
-        echo 'Using ${{ steps.discover.outputs.chunk-count }} chunks (${{ steps.discover.outputs.chunk-list }})'
-
-  lint:
-    name: Check for missing containers
-    needs: setup
-    if: ${{ needs.setup.outputs.repository-list != '' || needs.setup.outputs.tool-list != '' }}
-    runs-on: ubuntu-latest
-    strategy:
-      fail-fast: false
-      matrix:
-        python-version: ['3.7']
-    steps:
-    - uses: actions/checkout@v3
-      with:
-        fetch-depth: 1
-    - uses: actions/setup-python@v4
-      with:
-        python-version: ${{ matrix.python-version }}
-    - name: Cache .cache/pip
-      uses: actions/cache@v3
-      id: cache-pip
-      with:
-        path: ~/.cache/pip
-        key: pip_cache_py_${{ matrix.python-version }}_gxy_${{ needs.setup.outputs.galaxy-head-sha }}
-    - name: Planemo lint
-      uses: galaxyproject/planemo-ci-action@v1
-      id: lint
-      with:
-        mode: lint
-        repository-list: ${{ needs.setup.outputs.repository-list }}
-        tool-list: ${{ needs.setup.outputs.tool-list }}
-        additional-planemo-options: --biocontainers -s tests,output,inputs,help,general,command,citations,tool_xsd
-    - uses: actions/upload-artifact@v3
-      if: ${{ failure() }}
-      with:
-        name: 'Tool linting output'
-        path: lint_report.txt
-
-  test:
-    name: Test tools
-    # This job runs on Linux
-    runs-on: ubuntu-latest
-    needs: setup
-    if: ${{ needs.setup.outputs.repository-list != '' }}
-    strategy:
-      fail-fast: false
-      matrix:
-        chunk: ${{ fromJson(needs.setup.outputs.chunk-list) }}
-        python-version: ['3.7']
-    services:
-      postgres:
-        image: postgres:11
-        env:
-          POSTGRES_USER: postgres
-          POSTGRES_PASSWORD: postgres
-          POSTGRES_DB: postgres
-        ports:
-          - 5432:5432
-    steps:
-    # checkout the repository
-    # and use it as the current working directory
-    - uses: actions/checkout@v3
-      with:
-        fetch-depth: 1
-    - uses: actions/setup-python@v4
-      with:
-        python-version: ${{ matrix.python-version }}
-    - name: Cache .cache/pip
-      uses: actions/cache@v3
-      id: cache-pip
-      with:
-        path: ~/.cache/pip
-        key: pip_cache_py_${{ matrix.python-version }}_gxy_${{ needs.setup.outputs.galaxy-head-sha }}
-    - name: Get number of CPU cores
-      uses: SimenB/github-actions-cpu-cores@v1
-      id: cpu-cores
-    - name: Clean dotnet folder for space
-      run: rm -Rf /usr/share/dotnet
-    - name: Planemo test
-      uses: galaxyproject/planemo-ci-action@v1
-      id: test
-      with:
-        mode: test
-        repository-list: ${{ needs.setup.outputs.repository-list }}
-        galaxy-fork: ${{ needs.setup.outputs.fork }}
-        galaxy-branch: ${{ needs.setup.outputs.branch }}
-        chunk: ${{ matrix.chunk }}
-        chunk-count: ${{ needs.setup.outputs.chunk-count }}
-        galaxy-slots: ${{ steps.cpu-cores.outputs.count }}
-        # Limit each test to 15 minutes
-        test_timeout: 900
-    - uses: actions/upload-artifact@v3
-      with:
-        name: 'Tool test output ${{ matrix.chunk }}'
-        path: upload
-
-  # - combine the results of the test chunks (which will never fail due
-  #   to `|| true`) and create a global test report as json and html which
-  #   is provided as artifact
-  # - check if any tool test actually failed (by lookup in the combined json)
-  #   and fail this step if this is the case
-  combine_outputs:
-    name: Combine chunked test results
-    needs: [setup, test]
-    strategy:
-      matrix:
-        python-version: ['3.7']
-    # This job runs on Linux
-    runs-on: ubuntu-latest
-    steps:
-    - uses: actions/download-artifact@v3
-      with:
-        path: artifacts
-    - uses: actions/setup-python@v4
-      with:
-        python-version: ${{ matrix.python-version }}
-    - name: Cache .cache/pip
-      uses: actions/cache@v3
-      id: cache-pip
-      with:
-        path: ~/.cache/pip
-        key: pip_cache_py_${{ matrix.python-version }}_gxy_${{ needs.setup.outputs.galaxy-head-sha }}
-    - name: Combine outputs
-      uses: galaxyproject/planemo-ci-action@v1
-      id: combine
-      with:
-        mode: combine
-        html-report: true
-    - uses: actions/upload-artifact@v3
-      with:
-        name: 'All tool test results'
-        path: upload
-    - name: Create URL to the run output
-      if: ${{ github.event.client_payload.slash_command.command == 'run-all-tool-tests' }}
-      id: vars
-      run: echo "run-url=https://github.com/$GITHUB_REPOSITORY/actions/runs/$GITHUB_RUN_ID" >> $GITHUB_OUTPUT
-
-    - name: Create comment
-      if: ${{ github.event.client_payload.slash_command.command == 'run-all-tool-tests' }}
-      uses: peter-evans/create-or-update-comment@v2
-      with:
-        token: ${{ secrets.PAT }}
-        repository: ${{ github.event.client_payload.github.payload.repository.full_name }}
-        issue-number: ${{ github.event.client_payload.github.payload.issue.number }}
-        body: |
-          Summary:
-
-          ${{ steps.combine.outputs.statistics }}
-
-          [Find all tool test results here][1]
-
-          [1]: ${{ steps.vars.outputs.run-url }}
-    - name: Check outputs
-      uses: galaxyproject/planemo-ci-action@v1
-      id: check
-      with:
-        mode: check
-=======
 name: Weekly global Tool Linting and Tests
 on:
   schedule:
@@ -479,5 +246,4 @@
       uses: galaxyproject/planemo-ci-action@v1
       id: check
       with:
-        mode: check
->>>>>>> e0da30fa
+        mode: check