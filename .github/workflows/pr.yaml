name: Galaxy Tool Linting and Tests for push and PR
on:
  pull_request:
    paths-ignore:
      - 'deprecated/**'
      - 'docs/**'
      - '*'
  push:
    branches:
      - main
      - master
    paths-ignore:
      - 'deprecated/**'
      - 'docs/**'
      - '*'
env:
  GALAXY_FORK: galaxyproject
  GALAXY_BRANCH: release_24.1
  MAX_CHUNKS: 4
  MAX_FILE_SIZE: 1M
concurrency:
  # Group runs by PR, but keep runs on the default branch separate
  # because we do not want to cancel ToolShed uploads
  group: pr-${{ (github.ref == 'refs/heads/master' || github.ref == 'refs/heads/main') && github.run_number || github.ref }}
  cancel-in-progress: true
jobs:
  # the setup job does two things:
  # 1. cache the pip cache and .planemo
  # 2. determine the list of changed repositories
  # it produces one artifact which contains
  # - a file with the latest SHA from the chosen branch of the Galaxy repo
  # - a file containing the list of changed repositories
  # which are needed in subsequent steps.
  setup:
    name: Setup cache and determine changed repositories
    runs-on: ubuntu-latest
    outputs:
      galaxy-head-sha: ${{ steps.get-galaxy-sha.outputs.galaxy-head-sha }}
      repository-list: ${{ steps.discover.outputs.repository-list }}
      tool-list: ${{ steps.discover.outputs.tool-list }}
      chunk-count: ${{ steps.discover.outputs.chunk-count }}
      chunk-list: ${{ steps.discover.outputs.chunk-list }}
      commit-range: ${{ steps.discover.outputs.commit-range }}
    strategy:
      matrix:
        python-version: ['3.11']
    steps:
    - name: Print github context properties
      run: |
        echo 'event: ${{ github.event_name }}'
        echo 'sha: ${{ github.sha }}'
        echo 'ref: ${{ github.ref }}'
        echo 'head_ref: ${{ github.head_ref }}'
        echo 'base_ref: ${{ github.base_ref }}'
        echo 'event.before: ${{ github.event.before }}'
        echo 'event.after: ${{ github.event.after }}'
        echo 'repository_owner: ${{ github.repository_owner }}'
    - name: Determine latest commit in the Galaxy repo
      id: get-galaxy-sha
      run: echo "galaxy-head-sha=$(git ls-remote https://github.com/${{ env.GALAXY_FORK }}/galaxy refs/heads/${{ env.GALAXY_BRANCH }} | cut -f1)" >> $GITHUB_OUTPUT
    - uses: actions/setup-python@v5
      with:
        python-version: ${{ matrix.python-version }}
    - name: Cache .cache/pip
      uses: actions/cache@v4
      id: cache-pip
      with:
        path: ~/.cache/pip
        key: pip_cache_py_${{ matrix.python-version }}_gxy_${{ steps.get-galaxy-sha.outputs.galaxy-head-sha }}
    - name: Cache .planemo
      uses: actions/cache@v4
      id: cache-planemo
      with:
        path: ~/.planemo
        key: planemo_cache_py_${{ matrix.python-version }}_gxy_${{ steps.get-galaxy-sha.outputs.galaxy-head-sha }}
    # Install the `wheel` package so that when installing other packages which
    # are not available as wheels, pip will build a wheel for them, which can be cached.
    - name: Install wheel
      run: pip install wheel
    - name: Install flake8
      run: pip install flake8 flake8-import-order
    - uses: actions/checkout@v4
      with:
        fetch-depth: 0
    - name: Fake a Planemo run to update cache and determine commit range, repositories, and chunks
      uses: galaxyproject/planemo-ci-action@v1
      id: discover
      with:
        create-cache: ${{ steps.cache-pip.outputs.cache-hit != 'true' || steps.cache-planemo.outputs.cache-hit != 'true' }}
        galaxy-fork: ${{ env.GALAXY_FORK }}
        galaxy-branch: ${{ env.GALAXY_BRANCH }}
        max-chunks: ${{ env.MAX_CHUNKS }}
        python-version: ${{ matrix.python-version }}
    - name: Show commit range
      run: echo '${{ steps.discover.outputs.commit-range }}'
    - name: Show repository list
      run: echo '${{ steps.discover.outputs.repository-list }}'
    - name: Show tool list
      run: echo '${{ steps.discover.outputs.tool-list }}'
    - name: Show chunks
      run: |
        echo 'Using ${{ steps.discover.outputs.chunk-count }} chunks (${{ steps.discover.outputs.chunk-list }})'

  # Planemo lint the changed repositories
  lint:
    name: Lint tool-list
    needs: setup
    if: ${{ needs.setup.outputs.repository-list != '' || needs.setup.outputs.tool-list != '' }}
    runs-on: ubuntu-latest
    strategy:
      fail-fast: false
      matrix:
        python-version: ['3.11']
    steps:
    - uses: actions/checkout@v4
      with:
        fetch-depth: 1
    - uses: actions/setup-python@v5
      with:
        python-version: ${{ matrix.python-version }}
    - name: Cache .cache/pip
      uses: actions/cache@v4
      id: cache-pip
      with:
        path: ~/.cache/pip
        key: pip_cache_py_${{ matrix.python-version }}_gxy_${{ needs.setup.outputs.galaxy-head-sha }}

    - name: Set fail level for pull request
      if: ${{ github.event_name == 'pull_request' }}
      run:
        echo "FAIL_LEVEL=warn" >> "$GITHUB_ENV"
    - name: Set fail level for merge
      if: ${{ github.event_name != 'pull_request' }}
      run:
        echo "FAIL_LEVEL=error" >> "$GITHUB_ENV"
    - name: Planemo lint
      uses: galaxyproject/planemo-ci-action@v1
      id: lint
      with:
        mode: lint
        fail-level: ${{ env.FAIL_LEVEL }}
        repository-list: ${{ needs.setup.outputs.repository-list }}
        tool-list: ${{ needs.setup.outputs.tool-list }}
    - uses: actions/upload-artifact@v4
      if: ${{ failure() }}
      with:
        name: 'Tool linting output'
        path: lint_report.txt

  # flake8 of Python scripts in the changed repositories
  flake8:
    name: Lint Python scripts
    needs: setup
    if: ${{ github.event_name == 'pull_request' && needs.setup.outputs.repository-list != '' }}
    runs-on: ubuntu-latest
    strategy:
      fail-fast: false
      matrix:
        python-version: ['3.11']
    steps:
    - uses: actions/checkout@v4
      with:
        fetch-depth: 1
    - uses: actions/setup-python@v5
      with:
        python-version: ${{ matrix.python-version }}
    - name: Cache .cache/pip
      uses: actions/cache@v4
      id: cache-pip
      with:
        path: ~/.cache/pip
        key: pip_cache_py_${{ matrix.python-version }}_gxy_${{ needs.setup.outputs.galaxy-head-sha }}
    - name: Install flake8
      run: pip install flake8 flake8-import-order
    - name: Flake8
      run: echo '${{ needs.setup.outputs.repository-list }}' | xargs -d '\n' flake8 --output-file pylint_report.txt --tee
    - uses: actions/upload-artifact@v4
      if: ${{ failure() }}
      with:
        name: 'Python linting output'
        path: pylint_report.txt

  lintr:
    name: Lint R scripts
    needs: setup
    if: ${{ needs.setup.outputs.repository-list != '' }}
    runs-on: ${{ matrix.os }}
    strategy:
      matrix:
        os: [ubuntu-20.04]
        r-version: ['release']
    steps:
    - uses: actions/checkout@v4
      with:
        fetch-depth: 1
    - uses: r-lib/actions/setup-r@v2
      with:
        r-version: ${{ matrix.r-version }}
    - name: Cache R packages
      uses: actions/cache@v4
      with:
        path: ${{ env.R_LIBS_USER }}
        key: r_cache_${{ matrix.os }}_${{ matrix.r-version }}
    - name: Install packages
      uses: r-lib/actions/setup-r-dependencies@v2
      with:
        packages: |
          any::argparse 
          any::styler
    - name: lintr
      run: |
        set -eo pipefail
        echo '${{ needs.setup.outputs.repository-list }}' | xargs -d '\n' -n 1 ./.github/styler.R --dry off
        git status
        git diff --exit-code | tee rlint_report.txt
    - uses: actions/upload-artifact@v4
      if: ${{ failure() }}
      with:
        name: 'R linting output'
        path: rlint_report.txt

  file_sizes:
    name: Check file sizes
    needs: setup
    if: ${{ github.event_name == 'pull_request' && needs.setup.outputs.repository-list != '' }}
    runs-on: ubuntu-latest
    steps:
    - uses: actions/checkout@v4
      with:
        fetch-depth: 0
    - name: Check file sizes
      run: |
        touch file_size_report.txt
        git diff --diff-filter=d --name-only ${{ needs.setup.outputs.commit-range }} > git.diff
        while read line; do
          find "$line" -type f -size +${{ env.MAX_FILE_SIZE }} >> file_size_report.txt
        done < git.diff
        if [[ -s file_size_report.txt ]]; then
          echo "Files larger than ${{ env.MAX_FILE_SIZE }} found"
          cat file_size_report.txt
          exit 1
        fi
    - uses: actions/upload-artifact@v4
      if: ${{ failure() }}
      with:
        name: 'File size report'
        path: file_size_report.txt

  # Planemo test the changed repositories, each chunk creates an artifact
  # containing HTML and JSON reports for the executed tests
  test:
    name: Test tools
    needs: setup
    if: ${{ needs.setup.outputs.repository-list != '' }}
    runs-on: ubuntu-latest
    strategy:
      fail-fast: false
      matrix:
        chunk: ${{ fromJson(needs.setup.outputs.chunk-list) }}
        python-version: ['3.11']
    services:
      postgres:
        image: postgres:11
        env:
          POSTGRES_USER: postgres
          POSTGRES_PASSWORD: postgres
          POSTGRES_DB: postgres
        ports:
          - 5432:5432
    steps:
    - uses: actions/checkout@v4
      with:
        fetch-depth: 1
    - uses: actions/setup-python@v5
      with:
        python-version: ${{ matrix.python-version }}
    - name: Cache .cache/pip
      uses: actions/cache@v4
      id: cache-pip
      with:
        path: ~/.cache/pip
        key: pip_cache_py_${{ matrix.python-version }}_gxy_${{ needs.setup.outputs.galaxy-head-sha }}
    - name: Cache .planemo
      uses: actions/cache@v4
      id: cache-planemo
      with:
        path: ~/.planemo
        key: planemo_cache_py_${{ matrix.python-version }}_gxy_${{ needs.setup.outputs.galaxy-head-sha }}
    - name: Get number of CPU cores
      uses: SimenB/github-actions-cpu-cores@v2
      id: cpu-cores
    - name: Clean dotnet folder for space
      run: rm -Rf /usr/share/dotnet

    - name: Check for folder changes
      id: filter
      run: |
        pip install planemo
        echo "${{ needs.setup.outputs.repository-list }}" > repository_list.txt 
        mapfile -t REPO_ARRAY < repository_list.txt
        planemo ci_find_tools --chunk_count "${{ needs.setup.outputs.chunk-count }}" --chunk "${{ matrix.chunk }}" --output tool_list_chunk.txt "${REPO_ARRAY[@]}"

        if grep -q scripting tool_list_chunk.txt; then
          echo "scripting=true" >> $GITHUB_OUTPUT
        else
          echo "scripting=false" >> $GITHUB_OUTPUT
        fi
        if grep -q lambdaminer tool_list_chunk.txt; then
          echo "lambdaminer=true" >> $GITHUB_OUTPUT
        else
          echo "lambdaminer=false" >> $GITHUB_OUTPUT
        fi
        if grep -q omero tool_list_chunk.txt; then
          echo "omero=true" >> $GITHUB_OUTPUT
        else
          echo "omero=false" >> $GITHUB_OUTPUT
        fi
        if egrep -q "virsorter|phabox|genomad" tool_list_chunk.txt; then
          echo "testdata=true" >> $GITHUB_OUTPUT
          echo "tool_list_chunk=$(cat tool_list_chunk.txt)" >> $GITHUB_OUTPUT
        else
          echo "testdata=false" >> $GITHUB_OUTPUT
        fi
        cat $GITHUB_OUTPUT

    # the following 2 steps are needed for testing the scripting tool
    - name: Install Apptainer's singularity
      if: steps.filter.outputs.scripting == 'true'
      uses: eWaterCycle/setup-apptainer@v2
    - name: Symlink singularity
      if: steps.filter.outputs.scripting == 'true'
      run: ln -s $(which apptainer) $(dirname apptainer)/singularity
    - name: Install containers
      if: steps.filter.outputs.scripting == 'true'
      run: |
<<<<<<< HEAD
        echo "${{ needs.setup.outputs.repository-list }}" > repository_list.txt
        if grep -q scripting repository_list.txt; then
          singularity pull --dir /tmp docker://continuumio/anaconda3
          singularity pull --dir /tmp docker://rocker/tidyverse
        fi
    
    # Set up the Lambda-Miner database
    - name: Create LMDB
=======
        singularity pull --dir /tmp docker://continuumio/anaconda3
        singularity pull --dir /tmp docker://rocker/tidyverse

    # Set up the lambda-miner database
    - name: Create a database in the postgres for lambda-miner
      if: steps.filter.outputs.lambdaminer == 'true'
>>>>>>> 9c6a8f3a
      run: |
        PGPASSWORD=postgres psql -h localhost -U postgres -p 5432 -c "CREATE DATABASE lmdb;"
        PGPASSWORD=postgres psql -h localhost -U postgres -p 5432 -d lmdb -q -f ./.github/lambdaminer/build.sql
        sleep 10
        PGPASSWORD=postgres psql -h localhost -U postgres -p 5432 -d lmdb -c "SELECT * FROM public.instrument;"

    # Set up the Chemical Formula Library for the Lambda-Miner
    - name: Create CFLib
      run: |
        PGPASSWORD=postgres psql -h localhost -U postgres -p 5431 -c "CREATE DATABASE cflib;"
        PGPASSWORD=postgres psql -h localhost -U postgres -p 5431 -d cflib -q -f ./.github/chemical_formula_library/build.sql
        sleep 10
        PGPASSWORD=postgres psql -h localhost -U postgres -p 5431 -d cflib -c "SELECT * FROM cflib.chemical_formula LIMIT 10;"

      # Start OMERO
    - name: Start OMERO
      if: steps.filter.outputs.omero == 'true'
      uses: sudo-bot/action-docker-compose@latest
      with:
        cli-args: "-f .github/omero-docker-compose.yml up -d"

      # Upload a dummy dataset in OMERO
    - name: Install dependencies and upload a OMERO dummy dataset
      if: steps.filter.outputs.omero == 'true'
      run: |
        echo "Waiting for OMERO to be ready..."
        sleep 60
        pip install https://github.com/glencoesoftware/zeroc-ice-py-linux-x86_64/releases/download/20240202/zeroc_ice-3.6.5-cp311-cp311-manylinux_2_28_x86_64.whl
        pip install omero-py==5.19.4
        omero login -s localhost -u root -w omero -p 6064
        PID=$(omero obj new Project name='test_prj')
        DID=$(omero obj new Dataset name='test_dts')
        omero obj new ProjectDatasetLink parent=$PID child=$DID
        omero import -d $DID .github/dummy-dts-omero
        omero tag create --name test_tag --desc 'description of my_tag'
        omero tag link Image:1 1
        echo "Created the dummy dataset into OMERO"
        DID_HCS=$(omero obj new Dataset name='test_hcs_dts')
        omero import -d $DID_HCS .github/dummy-hcs-omero
        echo "Created the hcs dummy dataset into OMERO"

    # download or create large test data via script
    - name: Create test data
      if: steps.filter.outputs.testdata == 'true'
      run: |
          set -x
          echo ${{ steps.filter.outputs.tool_list_chunk }} >> tool_list_chunk.txt
          cat tool_list_chunk.txt | sed 's@/[^/]*$@@' | sort -i > repository_list_chunk.txt
          while read repo
          do
              echo "executing test-data.sh for $repo"
              if [ -x $repo/test-data.sh ]; then
                  cd $repo
                  ./test-data.sh
              fi
          done < repository_list_chunk.txt

    - name: Planemo test
      uses: galaxyproject/planemo-ci-action@v1
      id: test
      with:
        mode: test
        repository-list: ${{ needs.setup.outputs.repository-list }}
        galaxy-fork: ${{ env.GALAXY_FORK }}
        galaxy-branch: ${{ env.GALAXY_BRANCH }}
        additional-planemo-options: --docker_run_extra_arguments '--add-host=host.docker.internal:host-gateway'
        chunk: ${{ matrix.chunk }}
        chunk-count: ${{ needs.setup.outputs.chunk-count }}
        galaxy-slots: ${{ steps.cpu-cores.outputs.count }}
        # Limit each test to 15 minutes
        test_timeout: 1800
    - uses: actions/upload-artifact@v4
      with:
        name: 'Tool test output ${{ matrix.chunk }}'
        path: upload

  # - combine the results of the test chunks (which will never fail due
  #   to `|| true`) and create a global test report as json and html which
  #   is provided as artifact
  # - check if any tool test actually failed (by lookup in the combined json)
  #   and fail this step if this is the case
  combine_outputs:
    name: Combine chunked test results
    needs: [setup, test]
    if: ${{ always() && needs.setup.outputs.repository-list != '' }}
    runs-on: ubuntu-latest
    strategy:
      matrix:
        python-version: ['3.11']
    steps:
    - uses: actions/download-artifact@v4
      with:
        path: artifacts
    - uses: actions/setup-python@v5
      with:
        python-version: ${{ matrix.python-version }}
    - name: Cache .cache/pip
      uses: actions/cache@v4
      id: cache-pip
      with:
        path: ~/.cache/pip
        key: pip_cache_py_${{ matrix.python-version }}_gxy_${{ needs.setup.outputs.galaxy-head-sha }}
    - name: Combine outputs
      uses: galaxyproject/planemo-ci-action@v1
      id: combine
      with:
        mode: combine
        html-report: true
        markdown-report: true
    - uses: actions/upload-artifact@v4
      with:
        name: 'All tool test results'
        path: upload
    - run: cat upload/tool_test_output.md >> $GITHUB_STEP_SUMMARY
    - name: Check outputs
      uses: galaxyproject/planemo-ci-action@v1
      id: check
      with:
        mode: check
    - name: Check if all test chunks succeeded
      run: |
        NFILES=$(ls artifacts/ | grep "Tool test output" | wc -l)
        if [[ "${{ needs.setup.outputs.chunk-count }}" != "$NFILES" ]]; then
          exit 1
        fi

  # deploy the tools to the toolsheds (first TTS for testing)
  deploy:
    name: Deploy
    needs: [setup, lint, combine_outputs]
    if: ${{ (github.ref == 'refs/heads/master' || github.ref == 'refs/heads/main' ) && github.repository_owner == 'Helmholtz-UFZ' }}
    runs-on: ubuntu-latest
    strategy:
      matrix:
        python-version: ['3.11']
    steps:
    - uses: actions/checkout@v4
      with:
        fetch-depth: 1
    - uses: actions/setup-python@v5
      with:
        python-version: ${{ matrix.python-version }}
    - name: Cache .cache/pip
      uses: actions/cache@v4
      id: cache-pip
      with:
        path: ~/.cache/pip
        key: pip_cache_py_${{ matrix.python-version }}_gxy_${{ needs.setup.outputs.galaxy-head-sha }}
    - name: Deploy on testtoolshed
      uses: galaxyproject/planemo-ci-action@v1
      with:
        mode: deploy
        repository-list: ${{ needs.setup.outputs.repository-list }}
        shed-target: testtoolshed
        shed-key: ${{ secrets.TTS_API_KEY }}
      continue-on-error: true
    - name: Deploy on toolshed
      uses: galaxyproject/planemo-ci-action@v1
      with:
        mode: deploy
        repository-list: ${{ needs.setup.outputs.repository-list }}
        shed-target: toolshed
        shed-key: ${{ secrets.TS_API_KEY }}

  deploy-report:
    name: Report deploy status
    needs: [deploy]
    if: ${{ always() && needs.deploy.result != 'success' && (github.ref == 'refs/heads/master' || github.ref == 'refs/heads/main' ) && github.repository_owner == 'Helmholtz-UFZ' }}
    runs-on: ubuntu-latest
    steps:
    # report to the PR if deployment failed
    - name: Get PR object
      uses: 8BitJonny/gh-get-current-pr@2.2.0
      id: getpr
      with:
        sha: ${{ github.event.after }}
    - name: Create comment
      uses: peter-evans/create-or-update-comment@v4
      with:
        token: ${{ secrets.PAT }}
        issue-number: ${{ steps.getpr.outputs.number }}
        body: |
          Attention: deployment ${{ needs.deploy.result }}!

          https://github.com/${{ github.repository }}/actions/runs/${{ github.run_id }}

  determine-success:
    name: Check workflow success
    needs: [setup, lint, flake8, lintr, file_sizes, combine_outputs]
    if: ${{ always() && github.ref != 'refs/heads/master' && github.ref != 'refs/heads/main' }}
    runs-on: ubuntu-latest
    steps:
    - name: Check tool lint status
      if: ${{ needs.lint.result != 'success' && needs.flake8.result != 'skipped' }}
      run: exit 1
    - name: Indicate Python script lint status
      if: ${{ needs.flake8.result != 'success' && needs.flake8.result != 'skipped' }}
      run: exit 1
    - name: Indicate R script lint status
      if: ${{ needs.lintr.result != 'success' && needs.lintr.result != 'skipped' }}
      run: exit 1
    - name: Indicate file size check status
      if: ${{ needs.file_sizes.result != 'success' && needs.file_sizes.result != 'skipped' }}
      run: exit 1
    - name: Check tool test status
      if: ${{ needs.combine_outputs.result != 'success' && needs.combine_outputs.result != 'skipped' }}
      run: exit 1<|MERGE_RESOLUTION|>--- conflicted
+++ resolved
@@ -333,23 +333,12 @@
     - name: Install containers
       if: steps.filter.outputs.scripting == 'true'
       run: |
-<<<<<<< HEAD
-        echo "${{ needs.setup.outputs.repository-list }}" > repository_list.txt
-        if grep -q scripting repository_list.txt; then
-          singularity pull --dir /tmp docker://continuumio/anaconda3
-          singularity pull --dir /tmp docker://rocker/tidyverse
-        fi
-    
-    # Set up the Lambda-Miner database
-    - name: Create LMDB
-=======
         singularity pull --dir /tmp docker://continuumio/anaconda3
         singularity pull --dir /tmp docker://rocker/tidyverse
 
     # Set up the lambda-miner database
     - name: Create a database in the postgres for lambda-miner
       if: steps.filter.outputs.lambdaminer == 'true'
->>>>>>> 9c6a8f3a
       run: |
         PGPASSWORD=postgres psql -h localhost -U postgres -p 5432 -c "CREATE DATABASE lmdb;"
         PGPASSWORD=postgres psql -h localhost -U postgres -p 5432 -d lmdb -q -f ./.github/lambdaminer/build.sql
