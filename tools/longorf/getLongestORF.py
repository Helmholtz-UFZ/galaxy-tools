--- conflicted
+++ resolved
@@ -1,6 +1,5 @@
 #!/usr/bin/env python
 
-<<<<<<< HEAD
 #example:
 #>STRG.1.1(-)_1 [10 - 69]
 #GGNHHTLGGKKTFSYTHPPC
@@ -106,118 +105,4 @@
 
 INPUT.close();
 OUTPUT_FASTA.close();
-OUTPUT_ORF_SUMMARY.close();
-=======
-"""
-usage: getLongestORF.py input output.fas output.tab
-
-
-input.fas: a amino acid fasta file of all open reading frames (ORF) listed by transcript (output of GalaxyTool "getorf")
-output.fas: fasta file with all longest ORFs per transcript
-output.tab: table with information about seqID, start, end, length, orientation, longest for all ORFs
-
-example:
-
->253936-254394(+)_1 [28 - 63] 
-LTNYCQMVHNIL
->253936-254394(+)_2 [18 - 77] 
-HKLIDKLLPNGAQYFVKSTQ
->253936-254394(+)_3 [32 - 148] 
-QTTAKWCTIFCKKYPVAPFHTMYLNYAVTWHHRSLLVAV
->253936-254394(+)_4 [117 - 152] 
-LGIIVPSLLLCN
->248351-252461(+)_1 [14 - 85] 
-VLARKYPRCLSPSKKSPCQLRQRS
->248351-252461(+)_2 [21 - 161] 
-PGNTHDASAHRKSLRVNSDKEVKCLFTKNAASEHPDHKRRRVSEHVP
->248351-252461(+)_3 [89 - 202] 
-VPLHQECCIGAPRPQTTACVRACAMTNTPRSSMTSKTG
->248351-252461(+)_4 [206 - 259] 
-SRTTSGRQSVLSEKLWRR
->248351-252461(+)_5 [263 - 313] 
-CLSPLWVPCCSRHSCHG
-"""
-
-import sys,re
-
-def findlongestOrf(transcriptDict,old_seqID):
-    #write for previous seqID
-    prevTranscript = transcriptDict[old_seqID]
-    i_max = 0
-    #find longest orf in transcript
-    for i in range(0,len(prevTranscript)):
-        if(prevTranscript[i][2] >= prevTranscript[i_max][2]):
-            i_max = i
-    for i in range(0,len(prevTranscript)):
-        prevStart = prevTranscript[i][0]
-        prevEnd = prevTranscript[i][1]
-        prevLength = prevTranscript[i][2]
-        output = str(old_seqID) + "\t" + str(prevStart) + "\t" + str(prevEnd) + "\t" + str(prevLength)
-        if (end - start > 0):
-            output+="\tForward"
-        else:
-            output+="\tReverse"
-        if(i == i_max):
-            output += "\ty\n"
-        else:
-            output += "\tn\n"
-        OUTPUT_ORF_SUMMARY.write(output)
-    transcriptDict.pop(old_seqID, None)
-    return None
-
-INPUT = open(sys.argv[1],"r")
-OUTPUT_FASTA = open(sys.argv[2],"w")
-OUTPUT_ORF_SUMMARY = open(sys.argv[3],"w")
-
-seqID = ""
-old_seqID = ""
-lengthDict = {}
-seqDict = {}
-headerDict = {}
-transcriptDict = {}
-skip = False
-
-OUTPUT_ORF_SUMMARY.write("seqID\tstart\tend\tlength\torientation\tlongest\n")
-
-for line in INPUT:
-    line = line.strip()
-#    print line
-    if(re.match(">",line)): #header
-        seqID = "_".join(line.split(">")[1].split("_")[:-1])
-        #seqID = line.split(">")[1].split("_")[0]
-        start = int (re.search('\ \[(\d+)\ -', line).group(1))
-        end = int (re.search('-\ (\d+)\]',line).group(1))
-        length = abs(end - start)
-        if(seqID not in transcriptDict and old_seqID != ""): #new transcript
-            findlongestOrf(transcriptDict,old_seqID)
-        if seqID not in transcriptDict:
-            transcriptDict[seqID] = []
-        transcriptDict[seqID].append([start,end,length])
-        if(seqID not in lengthDict and old_seqID != ""): #new transcript
-            #write FASTA
-            OUTPUT_FASTA.write(headerDict[old_seqID]+"\n"+seqDict[old_seqID]+"\n")
-            #delete old dict entry
-            headerDict.pop(old_seqID, None)
-            seqDict.pop(old_seqID, None)
-            lengthDict.pop(old_seqID, None)
-        #if several longest sequences exist with the same length, the dictionary saves the last occuring.
-        if(seqID not in lengthDict or length >= lengthDict[seqID]):
-            headerDict[seqID] = line
-            lengthDict[seqID] = length
-            seqDict[seqID] = ""
-            skip = False
-        else:
-            skip = True
-            next
-        old_seqID = seqID
-    elif(skip):
-        next
-    else:
-        seqDict[seqID] += line
-
-OUTPUT_FASTA.write(headerDict[old_seqID]+"\n"+seqDict[old_seqID])
-findlongestOrf(transcriptDict,old_seqID)
-INPUT.close()
-OUTPUT_FASTA.close()
-OUTPUT_ORF_SUMMARY.close()
->>>>>>> 5c14a230
+OUTPUT_ORF_SUMMARY.close();